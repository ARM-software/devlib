--- conflicted
+++ resolved
@@ -285,14 +285,10 @@
         # only specify -P for scp if the port is *not* the default.
         port_string = '-P {}'.format(self.port) if (self.port and self.port != 22) else ''
         keyfile_string = '-i {}'.format(self.keyfile) if self.keyfile else ''
-<<<<<<< HEAD
+
         options = " ".join([ "-o{}={}".format(key,val) for key,val in self.options.items()])
         command = '{} {} -r {} {} {} {}'.format(scp, options, keyfile_string, port_string, source, dest)
-        pass_string = ''
-=======
-        command = '{} -r {} {} {} {}'.format(scp, keyfile_string, port_string, source, dest)
         command_redacted = command
->>>>>>> 66a50a2f
         logger.debug(command)
         if self.password:
             command = _give_password(self.password, command)
